/*
 * Copyright 2020 the original author or authors.
 *
 * Licensed under the Apache License, Version 2.0 (the "License");
 * you may not use this file except in compliance with the License.
 * You may obtain a copy of the License at
 *
 *      http://www.apache.org/licenses/LICENSE-2.0
 *
 * Unless required by applicable law or agreed to in writing, software
 * distributed under the License is distributed on an "AS IS" BASIS,
 * WITHOUT WARRANTIES OR CONDITIONS OF ANY KIND, either express or implied.
 * See the License for the specific language governing permissions and
 * limitations under the License.
 */

import gradlebuild.pluginpublish.extension.PluginPublishExtension
import java.time.Year

plugins {
    id("gradlebuild.module-identity")
    `maven-publish`
    `java-gradle-plugin`
    id("com.gradle.plugin-publish")
}

extensions.create<PluginPublishExtension>("pluginPublish", gradlePlugin, pluginBundle)

tasks.validatePlugins {
    enableStricterValidation.set(true)
}

// Remove gradleApi() and gradleTestKit() as we want to compile/run against Gradle modules
// TODO consider splitting `java-gradle-plugin` to provide only what's necessary here
configurations.all {
    withDependencies {
        remove(project.dependencies.gradleApi())
        remove(project.dependencies.gradleTestKit())
    }
}

pluginBundle {
    tags = listOf("Kotlin", "DSL")
    website = "https://github.com/gradle/kotlin-dsl"
    vcsUrl = "https://github.com/gradle/kotlin-dsl"
}

publishing.publications.withType<MavenPublication>() {
    if (name == "pluginMaven") {
        groupId = project.group.toString()
        artifactId = moduleIdentity.baseName.get()
    }
}

// publish plugin to local repository for integration testing -----------------
// See AbstractPluginTest
val localRepository = layout.buildDirectory.dir("repository")

val publishPluginsToTestRepository by tasks.registering {
    dependsOn("publishPluginMavenPublicationToTestRepository")
    // This should be unified with publish-public-libraries if possible
    doLast {
        localRepository.get().asFileTree.matching { include("**/maven-metadata.xml") }.forEach {
            it.writeText(it.readText().replace("\\Q<lastUpdated>\\E\\d+\\Q</lastUpdated>\\E".toRegex(), "<lastUpdated>${Year.now().value}0101000000</lastUpdated>"))
        }
        localRepository.get().asFileTree.matching { include("**/*.module") }.forEach {
            val content = it.readText()
                .replace("\"buildId\":\\s+\"\\w+\"".toRegex(), "\"buildId\": \"\"")
                .replace("\"size\":\\s+\\d+".toRegex(), "\"size\": 0")
                .replace("\"sha512\":\\s+\"\\w+\"".toRegex(), "\"sha512\": \"\"")
                .replace("\"sha1\":\\s+\"\\w+\"".toRegex(), "\"sha1\": \"\"")
                .replace("\"sha256\":\\s+\"\\w+\"".toRegex(), "\"sha256\": \"\"")
                .replace("\"md5\":\\s+\"\\w+\"".toRegex(), "\"md5\": \"\"")
            it.writeText(content)
        }
    }
}

val writeFuturePluginVersions by tasks.registering(WriteProperties::class) {
    outputFile = layout.buildDirectory.file("generated-resources/future-plugin-versions/future-plugin-versions.properties").get().asFile
}
sourceSets.main.get().output.dir(
    writeFuturePluginVersions.map { it.outputFile.parentFile }
)
configurations.runtimeElements.get().outgoing {
    variants.named("resources") {
        artifact(writeFuturePluginVersions.map { it.outputFile.parentFile })
    }
}

publishing {
    repositories {
        maven {
            name = "test"
            url = uri(localRepository)
        }
    }
}

gradlePlugin {
    plugins.all {

        val plugin = this

        publishPluginsToTestRepository.configure {
            dependsOn("publish${plugin.name.capitalize()}PluginMarkerMavenPublicationToTestRepository")
        }

        writeFuturePluginVersions {
            property(plugin.id, version)
        }
    }
}

// For local consumption by tests - this should be unified with publish-public-libraries if possible
configurations.create("localLibsRepositoryElements") {
    attributes {
<<<<<<< HEAD
        attribute(Usage.USAGE_ATTRIBUTE, objects.named(Usage::class.java, Usage.JAVA_RUNTIME))
        attribute(Category.CATEGORY_ATTRIBUTE, objects.named(Category::class.java, Category.LIBRARY))
        attribute(LibraryElements.LIBRARY_ELEMENTS_ATTRIBUTE, objects.named(LibraryElements::class.java, "gradle-local-repository"))
        attribute(Bundling.BUNDLING_ATTRIBUTE, objects.named(Bundling::class.java, Bundling.EMBEDDED))
=======
        attribute(Usage.USAGE_ATTRIBUTE, objects.named<Usage>(Usage.JAVA_RUNTIME))
        attribute(Category.CATEGORY_ATTRIBUTE, objects.named<Category>(Category.LIBRARY))
        attribute(LibraryElements.LIBRARY_ELEMENTS_ATTRIBUTE, objects.named<LibraryElements>("gradle-local-repository"))
        attribute(Bundling.BUNDLING_ATTRIBUTE, objects.named<Bundling>(Bundling.EMBEDDED))
>>>>>>> 73214879
    }
    isCanBeResolved = false
    isCanBeConsumed = true
    isVisible = false
    outgoing.artifact(localRepository) {
        builtBy(publishPluginsToTestRepository)
    }
}

// Workaround for https://github.com/gradle/gradlecom/issues/627
configurations.archives.get().allArtifacts.removeIf {
    it.name != "plugins"
}<|MERGE_RESOLUTION|>--- conflicted
+++ resolved
@@ -115,17 +115,10 @@
 // For local consumption by tests - this should be unified with publish-public-libraries if possible
 configurations.create("localLibsRepositoryElements") {
     attributes {
-<<<<<<< HEAD
-        attribute(Usage.USAGE_ATTRIBUTE, objects.named(Usage::class.java, Usage.JAVA_RUNTIME))
-        attribute(Category.CATEGORY_ATTRIBUTE, objects.named(Category::class.java, Category.LIBRARY))
-        attribute(LibraryElements.LIBRARY_ELEMENTS_ATTRIBUTE, objects.named(LibraryElements::class.java, "gradle-local-repository"))
-        attribute(Bundling.BUNDLING_ATTRIBUTE, objects.named(Bundling::class.java, Bundling.EMBEDDED))
-=======
         attribute(Usage.USAGE_ATTRIBUTE, objects.named<Usage>(Usage.JAVA_RUNTIME))
         attribute(Category.CATEGORY_ATTRIBUTE, objects.named<Category>(Category.LIBRARY))
         attribute(LibraryElements.LIBRARY_ELEMENTS_ATTRIBUTE, objects.named<LibraryElements>("gradle-local-repository"))
         attribute(Bundling.BUNDLING_ATTRIBUTE, objects.named<Bundling>(Bundling.EMBEDDED))
->>>>>>> 73214879
     }
     isCanBeResolved = false
     isCanBeConsumed = true
