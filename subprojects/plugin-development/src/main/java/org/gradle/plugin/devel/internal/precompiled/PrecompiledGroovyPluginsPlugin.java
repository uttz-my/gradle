/*
 * Copyright 2020 the original author or authors.
 *
 * Licensed under the Apache License, Version 2.0 (the "License");
 * you may not use this file except in compliance with the License.
 * You may obtain a copy of the License at
 *
 *      http://www.apache.org/licenses/LICENSE-2.0
 *
 * Unless required by applicable law or agreed to in writing, software
 * distributed under the License is distributed on an "AS IS" BASIS,
 * WITHOUT WARRANTIES OR CONDITIONS OF ANY KIND, either express or implied.
 * See the License for the specific language governing permissions and
 * limitations under the License.
 */

package org.gradle.plugin.devel.internal.precompiled;

import org.gradle.api.Plugin;
import org.gradle.api.Project;
import org.gradle.api.file.DirectoryProperty;
import org.gradle.api.file.FileTree;
import org.gradle.api.file.SourceDirectorySet;
import org.gradle.api.internal.plugins.DslObject;
import org.gradle.api.plugins.GroovyBasePlugin;
import org.gradle.api.tasks.GroovySourceSet;
import org.gradle.api.tasks.SourceSet;
import org.gradle.api.tasks.TaskContainer;
import org.gradle.api.tasks.TaskProvider;
<<<<<<< HEAD
import org.gradle.api.tasks.compile.GroovyCompile;
=======
>>>>>>> 90d8c940
import org.gradle.plugin.devel.GradlePluginDevelopmentExtension;
import org.gradle.plugin.devel.plugins.JavaGradlePluginPlugin;

import java.util.List;
import java.util.stream.Collectors;

class PrecompiledGroovyPluginsPlugin implements Plugin<Project> {
    @Override
    public void apply(Project project) {
        project.getPluginManager().apply(GroovyBasePlugin.class);
        project.getPluginManager().apply(JavaGradlePluginPlugin.class);

        project.afterEvaluate(this::exposeScriptsAsPlugins);
    }

    private void declarePluginMetadata(GradlePluginDevelopmentExtension pluginExtension, List<PrecompiledGroovyScript> scriptPlugins) {
        pluginExtension.plugins(pluginDeclarations ->
            scriptPlugins.forEach(scriptPlugin ->
                pluginDeclarations.create(scriptPlugin.getId(), scriptPlugin::declarePlugin)));
    }

    private void exposeScriptsAsPlugins(Project project) {
        GradlePluginDevelopmentExtension pluginExtension = project.getExtensions().getByType(GradlePluginDevelopmentExtension.class);

        SourceSet pluginSourceSet = pluginExtension.getPluginSourceSet();
        FileTree scriptPluginFiles = pluginSourceSet.getAllSource().matching(PrecompiledGroovyScript::filterPluginFiles);
        if (scriptPluginFiles.isEmpty()) {
            return;
        }

        List<PrecompiledGroovyScript> scriptPlugins = scriptPluginFiles.getFiles().stream()
            .map(PrecompiledGroovyScript::new)
            .collect(Collectors.toList());

        declarePluginMetadata(pluginExtension, scriptPlugins);

        DirectoryProperty buildDir = project.getLayout().getBuildDirectory();
        TaskContainer tasks = project.getTasks();

        TaskProvider<ExtractPluginRequestsTask> extractPluginRequests = tasks.register("extractPluginRequests", ExtractPluginRequestsTask.class, t -> {
            t.getScriptPlugins().value(scriptPlugins);
            t.getExtractedPluginRequestsClassesDir().set(buildDir.dir("groovy-dsl-plugins/plugin-requests"));
        });

        TaskProvider<GeneratePluginAdaptersTask> generatePluginAdapters = tasks.register("generatePluginAdapters", GeneratePluginAdaptersTask.class, t -> {
            t.getScriptPlugins().value(scriptPlugins);
            t.getExtractedPluginRequestsClassesDir().set(extractPluginRequests.flatMap(ExtractPluginRequestsTask::getExtractedPluginRequestsClassesDir));
            t.getPluginAdapterSourcesOutputDir().set(buildDir.dir("groovy-dsl-plugins/output/adapter-src"));
        });

        TaskProvider<CompileGroovyScriptPluginsTask> precompilePlugins = tasks.register("compileGroovyPlugins", CompileGroovyScriptPluginsTask.class, t -> {
            t.getScriptPlugins().value(scriptPlugins);
            t.getPrecompiledGroovyScriptsOutputDir().set(buildDir.dir("groovy-dsl-plugins/output/plugin-classes"));

            SourceDirectorySet javaSource = pluginSourceSet.getJava();
            SourceDirectorySet groovySource = new DslObject(pluginSourceSet).getConvention().getPlugin(GroovySourceSet.class).getGroovy();
            t.getClasspath().from(pluginSourceSet.getCompileClasspath(), javaSource.getClassesDirectory(), groovySource.getClassesDirectory());
        });

<<<<<<< HEAD
        TaskProvider<GroovyCompile> compilePluginAdapters = tasks.register("compilePluginAdapters", GroovyCompile.class, t -> {
            t.dependsOn(precompilePlugins);
            t.setSource(precompilePlugins.flatMap(PrecompileGroovyScriptsTask::getPluginAdapterSourcesOutputDir));
            t.setDestinationDir(precompilePlugins.flatMap(PrecompileGroovyScriptsTask::getAdapterClassesOutputDir).map(Directory::getAsFile));
            t.setClasspath(pluginSourceSet.getCompileClasspath());
        });

        pluginSourceSet.getOutput().dir(precompilePlugins.flatMap(PrecompileGroovyScriptsTask::getPrecompiledGroovyScriptsOutputDir));
        pluginSourceSet.getOutput().dir(compilePluginAdapters.flatMap(GroovyCompile::getDestinationDirectory));
=======
        pluginSourceSet.getJava().srcDir(generatePluginAdapters.flatMap(GeneratePluginAdaptersTask::getPluginAdapterSourcesOutputDir));
        pluginSourceSet.getOutput().dir(precompilePlugins.flatMap(CompileGroovyScriptPluginsTask::getPrecompiledGroovyScriptsOutputDir));
>>>>>>> 90d8c940
    }
}<|MERGE_RESOLUTION|>--- conflicted
+++ resolved
@@ -27,10 +27,6 @@
 import org.gradle.api.tasks.SourceSet;
 import org.gradle.api.tasks.TaskContainer;
 import org.gradle.api.tasks.TaskProvider;
-<<<<<<< HEAD
-import org.gradle.api.tasks.compile.GroovyCompile;
-=======
->>>>>>> 90d8c940
 import org.gradle.plugin.devel.GradlePluginDevelopmentExtension;
 import org.gradle.plugin.devel.plugins.JavaGradlePluginPlugin;
 
@@ -81,28 +77,16 @@
             t.getPluginAdapterSourcesOutputDir().set(buildDir.dir("groovy-dsl-plugins/output/adapter-src"));
         });
 
+        SourceDirectorySet groovySource = new DslObject(pluginSourceSet).getConvention().getPlugin(GroovySourceSet.class).getGroovy();
         TaskProvider<CompileGroovyScriptPluginsTask> precompilePlugins = tasks.register("compileGroovyPlugins", CompileGroovyScriptPluginsTask.class, t -> {
             t.getScriptPlugins().value(scriptPlugins);
             t.getPrecompiledGroovyScriptsOutputDir().set(buildDir.dir("groovy-dsl-plugins/output/plugin-classes"));
 
             SourceDirectorySet javaSource = pluginSourceSet.getJava();
-            SourceDirectorySet groovySource = new DslObject(pluginSourceSet).getConvention().getPlugin(GroovySourceSet.class).getGroovy();
             t.getClasspath().from(pluginSourceSet.getCompileClasspath(), javaSource.getClassesDirectory(), groovySource.getClassesDirectory());
         });
 
-<<<<<<< HEAD
-        TaskProvider<GroovyCompile> compilePluginAdapters = tasks.register("compilePluginAdapters", GroovyCompile.class, t -> {
-            t.dependsOn(precompilePlugins);
-            t.setSource(precompilePlugins.flatMap(PrecompileGroovyScriptsTask::getPluginAdapterSourcesOutputDir));
-            t.setDestinationDir(precompilePlugins.flatMap(PrecompileGroovyScriptsTask::getAdapterClassesOutputDir).map(Directory::getAsFile));
-            t.setClasspath(pluginSourceSet.getCompileClasspath());
-        });
-
-        pluginSourceSet.getOutput().dir(precompilePlugins.flatMap(PrecompileGroovyScriptsTask::getPrecompiledGroovyScriptsOutputDir));
-        pluginSourceSet.getOutput().dir(compilePluginAdapters.flatMap(GroovyCompile::getDestinationDirectory));
-=======
-        pluginSourceSet.getJava().srcDir(generatePluginAdapters.flatMap(GeneratePluginAdaptersTask::getPluginAdapterSourcesOutputDir));
+        groovySource.srcDir(generatePluginAdapters.flatMap(GeneratePluginAdaptersTask::getPluginAdapterSourcesOutputDir));
         pluginSourceSet.getOutput().dir(precompilePlugins.flatMap(CompileGroovyScriptPluginsTask::getPrecompiledGroovyScriptsOutputDir));
->>>>>>> 90d8c940
     }
 }