--- conflicted
+++ resolved
@@ -136,13 +136,8 @@
         // TODO:DAZ Migrate to @BinaryType and @ComponentBinaries
         @Mutate
         public void createNativeBinaries(BinaryContainer binaries, NamedDomainObjectSet<NativeComponentSpec> nativeComponents,
-<<<<<<< HEAD
                                          LanguageTransformContainer languageTransforms, NativeToolChainRegistryInternal toolChains,
-                                         PlatformContainer platforms, BuildTypeContainer buildTypes, FlavorContainer flavors,
-=======
-                                         LanguageRegistry languages, NativeToolChainRegistryInternal toolChains,
                                          PlatformResolver platforms, BuildTypeContainer buildTypes, FlavorContainer flavors,
->>>>>>> 5723e234
                                          ServiceRegistry serviceRegistry, @Path("buildDir") File buildDir) {
             Instantiator instantiator = serviceRegistry.get(Instantiator.class);
             NativeDependencyResolver resolver = serviceRegistry.get(NativeDependencyResolver.class);
